--- conflicted
+++ resolved
@@ -1,8 +1,4 @@
-<<<<<<< HEAD
-from dagster import asset, AssetExecutionContext
-=======
 from dagster import asset, MetadataValue
->>>>>>> 9b052a1f
 from dagster_duckdb import DuckDBResource
 import pandas as pd 
 import requests
